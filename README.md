<<<<<<< HEAD
**[summary](#summary) |  [usage](#usage) | [issues](#issues) | [citation](#citation) | [license](#license)**


# A framework for simulation and inversion in electromagnetics
[![Build Status](https://travis-ci.org/simpeg-research/heagyetal-2017-simpegem.svg?branch=master)](https://travis-ci.org/simpeg-research/heagyetal-2017-simpegem)
[![Zenodo](https://zenodo.org/badge/124603211.svg)](https://zenodo.org/badge/latestdoi/124603211)
[![License](https://img.shields.io/github/license/simpeg-research/heagyetal-2017-simpegem.svg)](https://github.com/simpeg-research/heagyetal-2017-simpegem/blob/master/LICENSE)
[![SimPEG](https://img.shields.io/badge/powered%20by-SimPEG-blue.svg)](http://simpeg.xyz)

## Summary

Simulations and inversions of electromagnetic geophysical data are paramount for discerning meaningful information about the subsurface from these data. Depending on the nature of the source electromagnetic experiments may be classified as time-domain or frequency-domain. Multiple heterogeneous and sometimes anisotropic physical properties, including electrical conductivity and magnetic permeability, may need be considered in a simulation. Depending on what one wants to accomplish in an inversion, the parameters which one inverts for may be a voxel-based description of the earth or some parametric representation that must be mapped onto a simulation mesh. Each of these permutations of the electromagnetic problem has implications in a numerical implementation of the forward simulation as well as in the computation of the sensitivities, which are required when considering gradient-based inversions. This paper proposes a framework for organizing and implementing electromagnetic simulations and gradient-based inversions in a modular, extensible fashion. We take an object-oriented approach for defining and organizing each of the necessary elements in an electromagnetic simulation, including: the physical properties, sources, formulation of the discrete problem to be solved, the resulting fields and fluxes, and receivers used to sample to the electromagnetic responses. A corresponding implementation is provided as part of the open source simulation and parameter estimation project SimPEG (http://simpeg.xyz). The application of the framework is demonstrated through two synthetic examples and one field example. The first example shows the application of the common framework for 1D time domain and frequency domain inversions. The second is a field example that demonstrates a 1D inversion of electromagnetic data collected over the Bookpurnong Irrigation District in Australia. The final example is a 3D example which shows how the modular implementation is used to compute the sensitivity for a parametric model where a transmitter is positioned inside a steel cased well.

## Usage

Dependencies are specified in [requirements.txt](/requirements.txt)

```
pip install -r requirements.txt
```

To run the notebooks locally, you will need to have python installed,
preferably through [anaconda](https://www.anaconda.com/download/) .

You can then clone this repository. From a command line, run

```
git clone https://github.com/simpeg-research/heagyetal-2017-simpegem.git
```

Then `cd` into the `heagyetal-2017-simpegem` directory:

```
heagyetal-2017-simpegem
```

To setup your software environment, we recommend you use the provided conda environment

```
conda env create -f environment.yml
conda activate simpegem-2017
```


## Issues


Please [make an issue](https://github.com/simpeg-research/heagyetal-2017-simpegem/issues) if you encounter any problems while trying to run the notebooks.


## Citation 
Heagy, L. J., Cockett, R., Kang, S., Rosenkjaer, G. K., & Oldenburg, D. W. (2017). A framework for simulation and inversion in electromagnetics. Computers & Geosciences, 107, 1-19.

```
@article{heagy2017framework,
  title={A framework for simulation and inversion in electromagnetics},
  author={Heagy, Lindsey J and Cockett, Rowan and Kang, Seogi and Rosenkjaer, Gudni K and Oldenburg, Douglas W},
  journal={Computers \& Geosciences},
  volume={107},
  pages={1--19},
  year={2017},
  publisher={Elsevier}
}
```

## License
These notebooks are licensed under the [MIT License](/LICENSE) which allows academic and commercial re-use and adaptation of this work.
=======
# heagyetal-2017-simpegem
Examples from the SimPEG EM paper 
>>>>>>> f1a0d38b
<|MERGE_RESOLUTION|>--- conflicted
+++ resolved
@@ -1,4 +1,3 @@
-<<<<<<< HEAD
 **[summary](#summary) |  [usage](#usage) | [issues](#issues) | [citation](#citation) | [license](#license)**
 
 
@@ -66,7 +65,3 @@
 
 ## License
 These notebooks are licensed under the [MIT License](/LICENSE) which allows academic and commercial re-use and adaptation of this work.
-=======
-# heagyetal-2017-simpegem
-Examples from the SimPEG EM paper 
->>>>>>> f1a0d38b
